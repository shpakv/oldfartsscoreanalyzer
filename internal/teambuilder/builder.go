--- conflicted
+++ resolved
@@ -140,6 +140,21 @@
 	return optimizeTeams(team1, team2, constraints)
 }
 
+// getTeamScore вычисляет суммарный рейтинг команды.
+//
+// Параметры:
+//   - team Team: команда для подсчета рейтинга
+//
+// Возвращает:
+//   - float64: суммарный рейтинг всех игроков команды
+func getTeamScore(team Team) float64 {
+	score := 0.0
+	for _, player := range team {
+		score += player.Score
+	}
+	return score
+}
+
 // isConstraintSatisfied проверяет соответствие распределения игроков заданным ограничениям.
 //
 // Параметры:
@@ -190,7 +205,7 @@
 
 	for i := 0; i < len(players); i += 2 {
 		if i+1 < len(players) {
-			if team1.Score() <= team2.Score() {
+			if getTeamScore(team1) <= getTeamScore(team2) {
 				team1 = append(team1, players[i])
 				team2 = append(team2, players[i+1])
 			} else {
@@ -198,7 +213,7 @@
 				team1 = append(team1, players[i+1])
 			}
 		} else {
-			if team1.Score() <= team2.Score() {
+			if getTeamScore(team1) <= getTeamScore(team2) {
 				team1 = append(team1, players[i])
 			} else {
 				team2 = append(team2, players[i])
@@ -219,25 +234,6 @@
 	team2 := make(Team, 0, teamSize)
 	used := make(map[string]bool)
 
-<<<<<<< HEAD
-	// Сначала распределяем связанных игроков
-	for _, player := range players {
-		if used[player.NickName] {
-			continue
-		}
-
-		linkedNick, hasLink := linkedPlayers[player.NickName]
-		if hasLink {
-			// Находим напарника
-			var linkedPlayer TeamPlayer
-			found := false
-			for _, p := range players {
-				if p.NickName == linkedNick {
-					linkedPlayer = p
-					found = true
-					break
-				}
-=======
 	// Создаем карту для быстрого поиска игроков по имени
 	playerMap := make(map[string]TeamPlayer)
 	for _, p := range players {
@@ -255,27 +251,9 @@
 			if player, ok := playerMap[name]; ok {
 				groupPlayers = append(groupPlayers, player)
 				used[name] = true
->>>>>>> d7543aaf
-			}
-		}
-
-<<<<<<< HEAD
-			// Если напарник не найден (хотя должен быть), пропускаем
-			if !found || used[linkedNick] {
-				continue
-			}
-
-			// Добавляем их в команду с меньшим счетом
-			if team1.Score() <= team2.Score() {
-				team1 = append(team1, player, linkedPlayer)
-			} else {
-				team2 = append(team2, player, linkedPlayer)
-			}
-
-			// Отмечаем обоих как использованных
-			used[player.NickName] = true
-			used[linkedNick] = true
-=======
+			}
+		}
+
 		// Если группа пустая, пропускаем
 		if len(groupPlayers) == 0 {
 			continue
@@ -286,28 +264,21 @@
 			team1 = append(team1, groupPlayers...)
 		} else {
 			team2 = append(team2, groupPlayers...)
->>>>>>> d7543aaf
 		}
 	}
 
 	// Распределяем оставшихся игроков
-	for _, player := range players {
-		if used[player.NickName] {
+	for i := 0; i < len(players); i++ {
+		if used[players[i].NickName] {
 			continue
 		}
 
-<<<<<<< HEAD
-		if len(team1) < teamSize && team1.Score() <= team2.Score() {
-			team1 = append(team1, player)
-=======
 		if team1.Score() <= team2.Score() && len(team1) < teamSize {
 			team1 = append(team1, players[i])
->>>>>>> d7543aaf
-		} else {
-			team2 = append(team2, player)
-		}
-
-		used[player.NickName] = true
+		} else {
+			team2 = append(team2, players[i])
+		}
+		used[players[i].NickName] = true
 	}
 
 	return team1, team2
@@ -375,7 +346,7 @@
 	team2 := make(Team, 0, teamSize)
 
 	for i := 0; i < len(players)/2; i++ {
-		if team1.Score() <= team2.Score() {
+		if getTeamScore(team1) <= getTeamScore(team2) {
 			team1 = append(team1, players[i])
 			team2 = append(team2, players[len(players)-1-i])
 		} else {
@@ -386,7 +357,7 @@
 
 	// Если осталось нечетное количество игроков
 	if len(players)%2 != 0 {
-		if team1.Score() <= team2.Score() {
+		if getTeamScore(team1) <= getTeamScore(team2) {
 			team1 = append(team1, players[len(players)/2])
 		} else {
 			team2 = append(team2, players[len(players)/2])
@@ -413,7 +384,7 @@
 	team2 := make(Team, 0, teamSize)
 
 	for _, player := range players {
-		if team1.Score() <= team2.Score() && len(team1) < teamSize {
+		if getTeamScore(team1) <= getTeamScore(team2) && len(team1) < teamSize {
 			team1 = append(team1, player)
 		} else {
 			team2 = append(team2, player)
@@ -436,18 +407,12 @@
 //   - Выполняет до 3 попыток оптимизации
 //   - Прекращает оптимизацию, если улучшение не достигнуто
 //   - Сохраняет все ограничения при обмене игроками
-<<<<<<< HEAD
-func optimizeTeams(team1, team2 Team, constraints []Constraint) (Team, Team) {
-	bestTeam1, bestTeam2 := team1, team2
-	bestDiff := math.Abs(team1.Score() - team2.Score())
-=======
 func optimizeTeams(team1, team2 Team, constraints Constraints) (Team, Team) {
 	bestTeam1 := make(Team, len(team1))
 	bestTeam2 := make(Team, len(team2))
 	copy(bestTeam1, team1)
 	copy(bestTeam2, team2)
 	bestDiff := math.Abs(bestTeam1.Score() - bestTeam2.Score())
->>>>>>> d7543aaf
 
 	for attempt := 0; attempt < 3; attempt++ {
 		improved := false
